--- conflicted
+++ resolved
@@ -14,11 +14,12 @@
 import java.util.List;
 import java.util.Map;
 import java.util.Optional;
+import java.util.HashMap;
+import java.util.UUID;
 
 /**
  * Implementación esqueleto de GameService para el juego hexagonal.
- * 
- * 
+ *
  * Conceptos a implementar:
  * - Orquestación de todos los componentes del juego
  * - Lógica de negocio compleja
@@ -33,39 +34,38 @@
             new HexGameBoard(9),
             new AStarCatMovement(new HexGameBoard(9)),
             new InMemoryHexGameRepository(),
-            () -> java.util.UUID.randomUUID().toString(),
+            () -> UUID.randomUUID().toString(),
             HexGameBoard::new,
             HexGameState::new
         );
     }
-    
-    /**
-     *  Crear un nuevo juego con configuración personalizada.
+
+    /**
+     * Crear un nuevo juego con configuración personalizada.
      * Debe ser más sofisticado que ExampleGameService.
      */
     public HexGameState createGame(int boardSize, String difficulty, Map<String, Object> options) {
         if (boardSize <= 0) {
             throw new IllegalArgumentException("Board size must be positive");
         }
-
         return (HexGameState) startNewGame(boardSize);
     }
-    
-    /**
-     *  Ejecutar movimiento del jugador con validaciones avanzadas.
+
+    /**
+     * Ejecutar movimiento del jugador con validaciones avanzadas.
      */
     public Optional<HexGameState> executePlayerMove(String gameId, HexPosition position, String playerId) {
         Optional<GameState<HexPosition>> opt = super.executePlayerMove(gameId, position);
         return opt.map(state -> (HexGameState) state);
     }
-    
-    /**
-     *  Obtener estado del juego con información enriquecida.
+
+    /**
+     * Obtener estado del juego con información enriquecida.
      */
     public Optional<Map<String, Object>> getEnrichedGameState(String gameId) {
         return loadGameState(gameId).map(state -> {
             HexGameState gs = (HexGameState) state;
-            Map<String, Object> map = new java.util.HashMap<>();
+            Map<String, Object> map = new HashMap<>();
             map.put("gameId", gs.getGameId());
             map.put("status", gs.getStatus().toString());
             map.put("catPosition", Map.of("q", gs.getCatPosition().getQ(), "r", gs.getCatPosition().getR()));
@@ -75,9 +75,9 @@
             return map;
         });
     }
-    
-    /**
-     *  Obtener sugerencia inteligente de movimiento.
+
+    /**
+     * Obtener sugerencia inteligente de movimiento.
      */
     public Optional<HexPosition> getIntelligentSuggestion(String gameId, String difficulty) {
         Optional<GameState<HexPosition>> opt = loadGameState(gameId);
@@ -88,9 +88,9 @@
         CatMovementStrategy<HexPosition> strategy = createMovementStrategy(difficulty, gs.getGameBoard());
         return strategy.findBestMove(gs.getCatPosition(), getTargetPosition(gs));
     }
-    
-    /**
-     *  Analizar la partida y generar reporte.
+
+    /**
+     * Analizar la partida y generar reporte.
      */
     public Map<String, Object> analyzeGame(String gameId) {
         Optional<GameState<HexPosition>> opt = loadGameState(gameId);
@@ -98,113 +98,98 @@
             return Map.of("error", "Game not found");
         }
         HexGameState gs = (HexGameState) opt.get();
-        Map<String, Object> analysis = new java.util.HashMap<>(gs.getAdvancedStatistics());
+        Map<String, Object> analysis = new HashMap<>(gs.getAdvancedStatistics());
         analysis.put("score", gs.calculateScore());
         analysis.put("catPosition", Map.of("q", gs.getCatPosition().getQ(), "r", gs.getCatPosition().getR()));
         return analysis;
     }
-    
-    /**
-     *  Obtener estadísticas globales del jugador.
+
+    /**
+     * Obtener estadísticas globales del jugador.
      */
     public Map<String, Object> getPlayerStatistics(String playerId) {
         long total = gameRepository.findAll().size();
-        long won = gameRepository.findWhere(gs -> ((HexGameState) gs).hasPlayerWon()).size();
+        long won = gameRepository.findWhere(HexGameState::hasPlayerWon).size();
         double winRate = total > 0 ? (double) won / total * 100 : 0;
         return Map.of(
-                "totalGames", total,
-                "wonGames", won,
-                "winRate", winRate
+            "totalGames", total,
+            "wonGames", won,
+            "winRate", winRate
         );
     }
-    
-    /**
-     *  Configurar dificultad del juego.
+
+    /**
+     * Configurar dificultad del juego.
      */
     public void setGameDifficulty(String gameId, String difficulty) {
         notifyGameEvent(gameId, "difficulty_changed", Map.of("difficulty", difficulty));
     }
-    
-    /**
-     *  Pausar/reanudar juego.
+
+    /**
+     * Pausar/reanudar juego.
      */
     public boolean toggleGamePause(String gameId) {
         notifyGameEvent(gameId, "pause_toggled", Map.of());
         return true;
     }
-    
-    /**
-     *  Deshacer último movimiento.
+
+    /**
+     * Deshacer último movimiento.
      */
     public Optional<HexGameState> undoLastMove(String gameId) {
         return Optional.empty();
     }
-    
-    /**
-     *  Obtener ranking de mejores puntuaciones.
+
+    /**
+     * Obtener ranking de mejores puntuaciones.
      */
     public List<Map<String, Object>> getLeaderboard(int limit) {
-        return gameRepository.findAllSorted(gs -> ((HexGameState) gs).calculateScore(), false)
+        return gameRepository.findAllSorted(gs -> gs.calculateScore(), false)
                 .stream()
                 .limit(limit)
-                .map(gs -> {
-                    HexGameState s = (HexGameState) gs;
-                    return Map.of(
-                            "gameId", s.getGameId(),
-                            "score", s.calculateScore(),
-                            "date", s.getCreatedAt()
-                    );
-                })
-<<<<<<< HEAD
-                .collect(java.util.stream.Collectors.toList());
-=======
+                .map(s -> Map.<String, Object>of(
+                        "gameId", s.getGameId(),
+                        "score", s.calculateScore(),
+                        "date", s.getCreatedAt()
+                ))
                 .toList();
->>>>>>> 0ca99568
-    }
-    
+    }
+
     // Métodos auxiliares que los estudiantes pueden implementar
-    
-    /**
-     *  Validar movimiento según reglas avanzadas.
+
+    /**
+     * Validar movimiento según reglas avanzadas.
      */
     private boolean isValidAdvancedMove(HexGameState gameState, HexPosition position, String playerId) {
-<<<<<<< HEAD
-        HexGameBoard board = gameState.getGameBoard();
         return !position.equals(gameState.getCatPosition()) &&
-                position.isWithinBounds(board.getSize()) &&
-                !board.isAtBorder(position) &&
-                !board.isBlocked(position);
-=======
-        return !position.equals(gameState.getCatPosition()) &&
-                gameState.getGameBoard().isValidMove(position);
->>>>>>> 0ca99568
-    }
-    
-    /**
-     *  Ejecutar movimiento del gato usando estrategia apropiada.
+               gameState.getGameBoard().isValidMove(position);
+    }
+
+    /**
+     * Ejecutar movimiento del gato usando estrategia apropiada.
      */
     private void executeCatMove(HexGameState gameState, String difficulty) {
         super.executeCatMove(gameState);
     }
-    
-    /**
-     *  Calcular puntuación avanzada.
+
+    /**
+     * Calcular puntuación avanzada.
      */
     private int calculateAdvancedScore(HexGameState gameState, Map<String, Object> factors) {
         return gameState.calculateScore();
     }
-    
-    /**
-     *  Notificar eventos del juego.
+
+    /**
+     * Notificar eventos del juego.
      */
     private void notifyGameEvent(String gameId, String eventType, Map<String, Object> eventData) {
         System.out.println("[EVENT] " + eventType + " -> " + gameId + " " + eventData);
     }
-    
-    /**
-     *  Crear factory de estrategias según dificultad.
-     */
-    private CatMovementStrategy createMovementStrategy(String difficulty, HexGameBoard board) {
+
+    /**
+     * Crear factory de estrategias según dificultad.
+     */
+    private CatMovementStrategy<HexPosition> createMovementStrategy(String difficulty, HexGameBoard board) {
         if ("hard".equalsIgnoreCase(difficulty)) {
             return new AStarCatMovement(board);
         }
@@ -212,54 +197,43 @@
     }
 
     // Métodos abstractos requeridos por GameService
-    
+
     @Override
     protected void initializeGame(GameState<HexPosition> gameState, GameBoard<HexPosition> gameBoard) {
         HexGameState state = (HexGameState) gameState;
-<<<<<<< HEAD
-        HexGameBoard board = (HexGameBoard) gameBoard;
         state.setCatPosition(new HexPosition(0, 0));
-        state.setGameBoard(board);
-=======
-        state.setCatPosition(new HexPosition(0, 0));
->>>>>>> 0ca99568
-    }
-    
+        state.setGameBoard((HexGameBoard) gameBoard);
+    }
+
     @Override
     public boolean isValidMove(String gameId, HexPosition position) {
         return loadGameState(gameId)
                 .map(gs -> isValidAdvancedMove((HexGameState) gs, position, null))
                 .orElse(false);
     }
-    
+
     @Override
     public Optional<HexPosition> getSuggestedMove(String gameId) {
-<<<<<<< HEAD
         return loadGameState(gameId)
                 .map(gs -> (HexGameState) gs)
-                .flatMap(state -> state.getGameBoard()
-                        .getAdjacentPositions(state.getCatPosition()).stream()
-                        .filter(pos -> !state.getGameBoard().isBlocked(pos))
-                        .findFirst());
-=======
-        return loadGameState(gameId).flatMap(gs ->
-                gs.getGameBoard().getAdjacentPositions(gs.getCatPosition()).stream()
-                        .filter(pos -> !gs.getGameBoard().isBlocked(pos))
-                        .findFirst()
-        );
->>>>>>> 0ca99568
-    }
-    
+                .flatMap(state ->
+                    state.getGameBoard()
+                         .getAdjacentPositions(state.getCatPosition()).stream()
+                         .filter(pos -> !state.getGameBoard().isBlocked(pos))
+                         .findFirst()
+                );
+    }
+
     @Override
     protected HexPosition getTargetPosition(GameState<HexPosition> gameState) {
         HexGameState gs = (HexGameState) gameState;
         return new HexPosition(gs.getBoardSize(), 0);
     }
-    
+
     @Override
     public Object getGameStatistics(String gameId) {
         return loadGameState(gameId)
                 .map(gs -> ((HexGameState) gs).getAdvancedStatistics())
                 .orElse(Map.of("error", "Game not found"));
     }
-} +}